try:
    from urllib.parse import urlparse
except ImportError:  # Fall back to Python 2
    from urlparse import urlparse
import logging
try:
    from urllib.parse import urlparse
except ImportError:  # Fall back to Python 2
    from urlparse import urlparse

import requests

from .exceptions import MsalServiceError


logger = logging.getLogger(__name__)
WORLD_WIDE = 'login.microsoftonline.com'  # There was an alias login.windows.net
WELL_KNOWN_AUTHORITY_HOSTS = set([
    WORLD_WIDE,
    'login.chinacloudapi.cn',
    'login-us.microsoftonline.com',
    'login.microsoftonline.us',
    'login.microsoftonline.de',
    ])
WELL_KNOWN_B2C_HOSTS = [
    "b2clogin.com",
    "b2clogin.cn",
    "b2clogin.us",
    "b2clogin.de",
    ]

class Authority(object):
    """This class represents an (already-validated) authority.

    Once constructed, it contains members named "*_endpoint" for this instance.
    TODO: It will also cache the previously-validated authority instances.
    """
    _domains_without_user_realm_discovery = set([])

    def __init__(self, authority_url, validate_authority=True,
            verify=True, proxies=None, timeout=None, is_b2c=False
            ):
        """Creates an authority instance, and also validates it.

        :param validate_authority:
            The Authority validation process actually checks two parts:
            instance (a.k.a. host) and tenant. We always do a tenant discovery.
            This parameter only controls whether an instance discovery will be
            performed.
        """
        self.verify = verify
        self.proxies = proxies
        self.timeout = timeout
<<<<<<< HEAD
        authority , self.instance, tenant = canonicalize(authority_url)
        if(tenant != "adfs" and (not is_b2c) and validate_authority
          and self.instance not in WELL_KNOWN_AUTHORITY_HOSTS):
            payload = instance_discovery(
            "https://{}{}/oauth2/v2.0/authorize".format(
                self.instance, authority.path),
            verify=verify, proxies=proxies, timeout=timeout)
=======
        authority, self.instance, tenant = canonicalize(authority_url)
        is_b2c = any(self.instance.endswith("." + d) for d in WELL_KNOWN_B2C_HOSTS)
        if (tenant != "adfs" and (not is_b2c) and validate_authority
                and self.instance not in WELL_KNOWN_AUTHORITY_HOSTS):
            payload = instance_discovery(
                "https://{}{}/oauth2/v2.0/authorize".format(
                    self.instance, authority.path),
                verify=verify, proxies=proxies, timeout=timeout)
            if payload.get("error") == "invalid_instance":
                raise ValueError(
                    "invalid_instance: "
                    "The authority you provided, %s, is not whitelisted. "
                    "If it is indeed your legit customized domain name, "
                    "you can turn off this check by passing in "
                    "validate_authority=False"
                    % authority_url)
            tenant_discovery_endpoint = payload['tenant_discovery_endpoint']
>>>>>>> 1719e7ee
        else:
            tenant_discovery_endpoint = (
                'https://{}{}{}/.well-known/openid-configuration'.format(
                    self.instance,
                    authority.path,  # In B2C scenario, it is "/tenant/policy"
<<<<<<< HEAD
                    "" if tenant == "adfs" else "/v2.0"  # the AAD v2 endpoint
                ))
=======
                    "" if tenant == "adfs" else "/v2.0" # the AAD v2 endpoint
                    ))
>>>>>>> 1719e7ee
        openid_config = tenant_discovery(
            tenant_discovery_endpoint,
            verify=verify, proxies=proxies, timeout=timeout)
        logger.debug("openid_config = %s", openid_config)
        self.authorization_endpoint = openid_config['authorization_endpoint']
        self.token_endpoint = openid_config['token_endpoint']
        _, _, self.tenant = canonicalize(self.token_endpoint)  # Usually a GUID
        self.is_adfs = self.tenant.lower() == 'adfs'
        self.is_b2c = is_b2c

    def user_realm_discovery(self, username, response=None):
        # It will typically return a dict containing "ver", "account_type",
        # "federation_protocol", "cloud_audience_urn",
        # "federation_metadata_url", "federation_active_auth_url", etc.
        if self.instance not in self.__class__._domains_without_user_realm_discovery:
            resp = response or requests.get(
                "https://{netloc}/common/userrealm/{username}?api-version=1.0".format(
                    netloc=self.instance, username=username),
                headers={'Accept':'application/json'},
                verify=self.verify, proxies=self.proxies, timeout=self.timeout)
            if resp.status_code != 404:
                resp.raise_for_status()
                return resp.json()
            self.__class__._domains_without_user_realm_discovery.add(self.instance)
        return {}  # This can guide the caller to fall back normal ROPC flow


def canonicalize(authority_url):
<<<<<<< HEAD
    # Returns (canonicalized_url, netloc, tenant). Raises ValueError on errors.
=======
>>>>>>> 1719e7ee
    authority = urlparse(authority_url)
    parts = authority.path.split("/")
    if authority.scheme != "https" or len(parts) < 2 or not parts[1]:
        raise ValueError(
            "Your given address (%s) should consist of "
            "an https url with a minimum of one segment in a path: e.g. "
            "https://login.microsoftonline.com/<tenant> "
            "or https://<tenant_name>.b2clogin.com/<tenant_name>.onmicrosoft.com/policy"
            % authority_url)
    return authority, authority.netloc, parts[1]

def instance_discovery(url, **kwargs):
    return requests.get(  # Note: This URL seemingly returns V1 endpoint only
        'https://{}/common/discovery/instance'.format(
            WORLD_WIDE  # Historically using WORLD_WIDE. Could use self.instance too
                # See https://github.com/AzureAD/microsoft-authentication-library-for-dotnet/blob/4.0.0/src/Microsoft.Identity.Client/Instance/AadInstanceDiscovery.cs#L101-L103
                # and https://github.com/AzureAD/microsoft-authentication-library-for-dotnet/blob/4.0.0/src/Microsoft.Identity.Client/Instance/AadAuthority.cs#L19-L33
            ),
        params={'authorization_endpoint': url, 'api-version': '1.0'},
        **kwargs).json()

def tenant_discovery(tenant_discovery_endpoint, **kwargs):
    # Returns Openid Configuration
    resp = requests.get(tenant_discovery_endpoint, **kwargs)
    payload = resp.json()
    if 'authorization_endpoint' in payload and 'token_endpoint' in payload:
        return payload
    raise MsalServiceError(status_code=resp.status_code, **payload)
<|MERGE_RESOLUTION|>--- conflicted
+++ resolved
@@ -3,10 +3,6 @@
 except ImportError:  # Fall back to Python 2
     from urlparse import urlparse
 import logging
-try:
-    from urllib.parse import urlparse
-except ImportError:  # Fall back to Python 2
-    from urlparse import urlparse
 
 import requests
 
@@ -38,7 +34,7 @@
     _domains_without_user_realm_discovery = set([])
 
     def __init__(self, authority_url, validate_authority=True,
-            verify=True, proxies=None, timeout=None, is_b2c=False
+            verify=True, proxies=None, timeout=None,
             ):
         """Creates an authority instance, and also validates it.
 
@@ -51,15 +47,6 @@
         self.verify = verify
         self.proxies = proxies
         self.timeout = timeout
-<<<<<<< HEAD
-        authority , self.instance, tenant = canonicalize(authority_url)
-        if(tenant != "adfs" and (not is_b2c) and validate_authority
-          and self.instance not in WELL_KNOWN_AUTHORITY_HOSTS):
-            payload = instance_discovery(
-            "https://{}{}/oauth2/v2.0/authorize".format(
-                self.instance, authority.path),
-            verify=verify, proxies=proxies, timeout=timeout)
-=======
         authority, self.instance, tenant = canonicalize(authority_url)
         is_b2c = any(self.instance.endswith("." + d) for d in WELL_KNOWN_B2C_HOSTS)
         if (tenant != "adfs" and (not is_b2c) and validate_authority
@@ -77,19 +64,13 @@
                     "validate_authority=False"
                     % authority_url)
             tenant_discovery_endpoint = payload['tenant_discovery_endpoint']
->>>>>>> 1719e7ee
         else:
             tenant_discovery_endpoint = (
                 'https://{}{}{}/.well-known/openid-configuration'.format(
                     self.instance,
                     authority.path,  # In B2C scenario, it is "/tenant/policy"
-<<<<<<< HEAD
-                    "" if tenant == "adfs" else "/v2.0"  # the AAD v2 endpoint
-                ))
-=======
                     "" if tenant == "adfs" else "/v2.0" # the AAD v2 endpoint
                     ))
->>>>>>> 1719e7ee
         openid_config = tenant_discovery(
             tenant_discovery_endpoint,
             verify=verify, proxies=proxies, timeout=timeout)
@@ -98,7 +79,6 @@
         self.token_endpoint = openid_config['token_endpoint']
         _, _, self.tenant = canonicalize(self.token_endpoint)  # Usually a GUID
         self.is_adfs = self.tenant.lower() == 'adfs'
-        self.is_b2c = is_b2c
 
     def user_realm_discovery(self, username, response=None):
         # It will typically return a dict containing "ver", "account_type",
@@ -118,10 +98,6 @@
 
 
 def canonicalize(authority_url):
-<<<<<<< HEAD
-    # Returns (canonicalized_url, netloc, tenant). Raises ValueError on errors.
-=======
->>>>>>> 1719e7ee
     authority = urlparse(authority_url)
     parts = authority.path.split("/")
     if authority.scheme != "https" or len(parts) < 2 or not parts[1]:
